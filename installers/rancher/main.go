package rancher

import (
	"context"

	"github.com/tinkerbell/boots/ipxe"
	"github.com/tinkerbell/boots/job"
)

type Installer struct{}

func (i Installer) BootScript() func(j job.Job, s ipxe.Script) ipxe.Script {
	return func(j job.Job, s ipxe.Script) ipxe.Script {
		s.PhoneHome("provisioning.104.01")
		s.Set("base-url", "http://releases.rancher.com/os/packet")
		s.Kernel("${base-url}/vmlinuz")

<<<<<<< HEAD
func bootScript(ctx context.Context, j job.Job, s *ipxe.Script) {
	s.PhoneHome("provisioning.104.01")
	s.Set("base-url", "http://releases.rancher.com/os/packet")
	s.Kernel("${base-url}/vmlinuz")
=======
		ks := kernelParams(j, s)
>>>>>>> 7932742c

		ks.Initrd("${base-url}/initrd")
		ks.Boot()

		return ks
	}
}

func kernelParams(j job.Job, s ipxe.Script) ipxe.Script {
	s.Args("console=ttyS1,115200n8")
	s.Args("rancher.cloud_init.datasources=[url:${base-url}/packet.sh]")

	switch j.PlanSlug() {
	case "baremetal_0", "baremetal_1", "t1.small.x86", "c1.small.x86":
		s.Args("rancher.network.interfaces.eth0.dhcp=true")
		s.Args("rancher.network.interfaces.eth2.dhcp=true")
	}

	s.Args("tinkerbell=${tinkerbell}")

	return s
}<|MERGE_RESOLUTION|>--- conflicted
+++ resolved
@@ -9,20 +9,13 @@
 
 type Installer struct{}
 
-func (i Installer) BootScript() func(j job.Job, s ipxe.Script) ipxe.Script {
-	return func(j job.Job, s ipxe.Script) ipxe.Script {
+func (i Installer) BootScript() job.BootScript {
+	return func(ctx context.Context, j job.Job, s ipxe.Script) ipxe.Script {
 		s.PhoneHome("provisioning.104.01")
 		s.Set("base-url", "http://releases.rancher.com/os/packet")
 		s.Kernel("${base-url}/vmlinuz")
 
-<<<<<<< HEAD
-func bootScript(ctx context.Context, j job.Job, s *ipxe.Script) {
-	s.PhoneHome("provisioning.104.01")
-	s.Set("base-url", "http://releases.rancher.com/os/packet")
-	s.Kernel("${base-url}/vmlinuz")
-=======
 		ks := kernelParams(j, s)
->>>>>>> 7932742c
 
 		ks.Initrd("${base-url}/initrd")
 		ks.Boot()
